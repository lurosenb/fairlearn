--- conflicted
+++ resolved
@@ -129,8 +129,13 @@
         "balancedRootMeanSquaredError": "Balanced root mean squared error",
         "accuracyDescription": "The fraction of data points classified correctly.",
         "precisionDescription": "The fraction of data points classified correctly among those classified as 1.",
-<<<<<<< HEAD
-        "recallDescription": "The fraction of data points classified correctly among those whose true label is 1. Alternative names: true positive rate, sensitivity."
+        "recallDescription": "The fraction of data points classified correctly among those whose true label is 1. Alternative names: true positive rate, sensitivity.",
+        "rmseDescription": "Square root of the average of squared errors.",
+        "mseDescription": "The average of squared errors.",
+        "meanAbsoluteErrorDescription": "The average of absolute values of errors. More robust to outliers than MSE.",
+        "r2Description": "The fraction of variance in the labels explained by the model.",
+        "aucDescription": "The quality of the predictions, viewed as scores, in separating positive examples from negative examples.",
+        "balancedRMSEDescription": "Positive and negative examples are reweighted to have equal total weight. Suitable if the underlying is highly imbalanced."
     },
     "BinDialog": {
         "header": "Configure bins",
@@ -139,14 +144,5 @@
         "cancel": "Cancel",
         "numberOfBins": "Number of bins:",
         "categoryHeader": "Bin values:"
-=======
-        "recallDescription": "The fraction of data points classified correctly among those whose true label is 1. Alternative names: true positive rate, sensitivity.",
-        "rmseDescription": "Square root of the average of squared errors.",
-        "mseDescription": "The average of squared errors.",
-        "meanAbsoluteErrorDescription": "The average of absolute values of errors. More robust to outliers than MSE.",
-        "r2Description": "The fraction of variance in the labels explained by the model.",
-        "aucDescription": "The quality of the predictions, viewed as scores, in separating positive examples from negative examples.",
-        "balancedRMSEDescription": "Positive and negative examples are reweighted to have equal total weight. Suitable if the underlying is highly imbalanced."
->>>>>>> 9147595e
     }
 }